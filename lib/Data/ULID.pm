--- conflicted
+++ resolved
@@ -375,23 +375,4 @@
 This is free software. It may be copied, distributed and modified under the
 same terms as Perl itself.
 
-<<<<<<< HEAD
-=======
-
-=head1 VERSION HISTORY
-
- 0.1   - Initial version.
- 0.2   - Bugfixes: (a) fix errors on Perl 5.18 and older, (b) address an issue
-         with GMPz wrt Math::BigInt objects.
- 0.3   - Bugfix: Try to prevent 'Inappropriate argument' error from pre-0.43
-         versions of Math::GMPz.
- 0.4   - Bugfix: 'Invalid argument supplied to Math::GMPz::overload_mod' for
-         older versions of Math::GMPz on Windows and FreeBSD. Podfix.
- 1.0.0 - UUID conversion support; semantic versioning.
- 1.1.0 - Speedups courtesy of Bartosz Jarzyna (brtastic on CPAN, bbrtj on
-         Github). Use Crypt::PRNG for random number generation.
- 1.1.1 - Fix module version number.
- 1.1.2 - Fix POD (version history).
-
->>>>>>> 2c4670d8
 =cut
